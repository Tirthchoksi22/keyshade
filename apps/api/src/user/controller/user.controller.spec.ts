import { Test, TestingModule } from '@nestjs/testing'
import { UserController } from './user.controller'
import { UserService } from '../service/user.service'
import { User } from '@prisma/client'
<<<<<<< HEAD
import { USER_REPOSITORY } from '../repository/interface.repository'
import { MockUserRepository } from '../repository/mock.repository'
import { MAIL_SERVICE } from '../../mail/services/interface.service'
import { MockMailService } from '../../mail/services/mock.service'
=======
import { PrismaService } from '../../prisma/prisma.service'
import { mockDeep } from 'jest-mock-extended'
>>>>>>> d7f7e11d

describe('UserController', () => {
  let controller: UserController
  let service: UserService

  const user: User = {
    id: '1',
    name: 'John Doe',
    email: 'johndoe@keyshade.xyz',
    profilePictureUrl: 'https://keyshade.xyz/johndoe.jpg',
    isActive: true,
    isOnboardingFinished: false,
    isAdmin: false
  }

  beforeEach(async () => {
    const module: TestingModule = await Test.createTestingModule({
      controllers: [UserController],
<<<<<<< HEAD
      providers: [
        UserService,
        {
          provide: USER_REPOSITORY,
          useValue: MockUserRepository
        },
        { provide: MAIL_SERVICE, useValue: MockMailService }
      ]
    }).compile()
=======
      providers: [UserService, PrismaService]
    })
      .overrideProvider(PrismaService)
      .useValue(mockDeep<PrismaService>())
      .compile()
>>>>>>> d7f7e11d

    controller = module.get<UserController>(UserController)
    service = module.get<UserService>(UserService)
  })

  it('should be defined', () => {
    expect(controller).toBeDefined()
  })

  describe('should return the current user', () => {
    it('should return the current user', async () => {
      jest.spyOn(service, 'getSelf').mockResolvedValue(user)
      expect(await controller.getCurrentUser(user)).toEqual(user)
    })
  })

  describe('should update the current user', () => {
    it('should update the current user', async () => {
      const dto = { name: 'Jane Doe' }
      const finishOnboarding = false
      jest.spyOn(service, 'updateSelf').mockResolvedValue(user)
      expect(await controller.updateSelf(user, dto, finishOnboarding)).toEqual(
        user
      )
    })
  })

  describe('should update the user with the given id', () => {
    it('should update the user with the given ID', async () => {
      const userId = '1'
      const dto = { name: 'Jane Doe' }
      const finishOnboarding = false
      jest.spyOn(service, 'updateUser').mockResolvedValue(user)
      expect(
        await controller.updateUser(userId, dto, finishOnboarding)
      ).toEqual(user)
    })
  })

  describe('should fail to update the user with the given id', () => {
    it('should fail to update the user with the given ID', async () => {
      const userId = '2'
      const dto = { name: 'Jane Doe' }
      const finishOnboarding = false
      jest.spyOn(service, 'updateUser').mockResolvedValue(null)
      expect(
        await controller.updateUser(userId, dto, finishOnboarding)
      ).toEqual(null)
    })
  })

  describe('should return the user with the given id', () => {
    it('should return the user with the given ID', async () => {
      const userId = '1'
      jest.spyOn(service, 'getUserById').mockResolvedValue(user)
      expect(await controller.getUserById(userId)).toEqual(user)
    })
  })

  describe('should fail to return the user with the given id', () => {
    it('should fail to return the user with the given ID', async () => {
      const userId = '2'
      jest.spyOn(service, 'getUserById').mockResolvedValue(null)
      expect(await controller.getUserById(userId)).toEqual(null)
    })
  })
})<|MERGE_RESOLUTION|>--- conflicted
+++ resolved
@@ -2,15 +2,10 @@
 import { UserController } from './user.controller'
 import { UserService } from '../service/user.service'
 import { User } from '@prisma/client'
-<<<<<<< HEAD
-import { USER_REPOSITORY } from '../repository/interface.repository'
-import { MockUserRepository } from '../repository/mock.repository'
+import { PrismaService } from '../../prisma/prisma.service'
+import { mockDeep } from 'jest-mock-extended'
 import { MAIL_SERVICE } from '../../mail/services/interface.service'
 import { MockMailService } from '../../mail/services/mock.service'
-=======
-import { PrismaService } from '../../prisma/prisma.service'
-import { mockDeep } from 'jest-mock-extended'
->>>>>>> d7f7e11d
 
 describe('UserController', () => {
   let controller: UserController
@@ -29,23 +24,15 @@
   beforeEach(async () => {
     const module: TestingModule = await Test.createTestingModule({
       controllers: [UserController],
-<<<<<<< HEAD
       providers: [
         UserService,
-        {
-          provide: USER_REPOSITORY,
-          useValue: MockUserRepository
-        },
+        PrismaService,
         { provide: MAIL_SERVICE, useValue: MockMailService }
       ]
-    }).compile()
-=======
-      providers: [UserService, PrismaService]
     })
       .overrideProvider(PrismaService)
       .useValue(mockDeep<PrismaService>())
       .compile()
->>>>>>> d7f7e11d
 
     controller = module.get<UserController>(UserController)
     service = module.get<UserService>(UserService)
